--- conflicted
+++ resolved
@@ -22,14 +22,12 @@
  * messages about filter changes.
  */
 
-<<<<<<< HEAD
 "use strict";
-=======
+
 const {EventEmitter} = require("events");
 const {desc} = require("coreUtils");
 
 const CATCH_ALL = "__all";
->>>>>>> 8518e34f
 
 /**
  * @callback FilterNotifierCatchAllListener
